--- conflicted
+++ resolved
@@ -17,12 +17,8 @@
 .idea/*
 .cache
 scratch/
-<<<<<<< HEAD
-.venv
-=======
 .venv
 .coverage*
 test.db
 test.index
-htmlcov
->>>>>>> b5878f3d
+htmlcov