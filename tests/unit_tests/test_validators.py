--- conflicted
+++ resolved
@@ -353,8 +353,6 @@
             pass
 
 
-<<<<<<< HEAD
-=======
 def test_provenance_v1(mocker):
     """Test initialisation of ProvenanceV1."""
 
@@ -414,7 +412,6 @@
     assert output == LLM_RESPONSE
 
 
->>>>>>> 6ee90bd9
 @pytest.mark.parametrize(
     "min,max,expected_xml",
     [
