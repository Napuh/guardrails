import json
import logging
import pprint
import re
import warnings
from copy import deepcopy
from dataclasses import dataclass
from types import SimpleNamespace
from typing import TYPE_CHECKING, Any, Dict, List, Optional, Tuple

from lxml import etree as ET
from lxml.builder import E

from guardrails import validator_service
from guardrails.datatypes import DataType, String
from guardrails.llm_providers import PromptCallable, openai_chat_wrapper, openai_wrapper
from guardrails.prompt import Instructions, Prompt
from guardrails.utils.constants import constants
from guardrails.utils.json_utils import verify_schema_against_json
from guardrails.utils.logs_utils import FieldValidationLogs, GuardLogs
from guardrails.utils.reask_utils import (
    FieldReAsk,
    SkeletonReAsk,
    gather_reasks,
    get_pruned_tree,
    get_reasks_by_element,
)
from guardrails.validator_service import FieldValidation
from guardrails.validators import (
    FailResult,
    Validator,
    check_refrain_in_dict,
    filter_in_dict,
)

if TYPE_CHECKING:
    pass

logger = logging.getLogger(__name__)


@dataclass
class FormatAttr:
    """Class for parsing and manipulating the `format` attribute of an element.

    The format attribute is a string that contains semi-colon separated
    validators e.g. "valid-url; is-reachable". Each validator is itself either:
    - the name of an parameter-less validator, e.g. "valid-url"
    - the name of a validator with parameters, separated by a colon with a
        space-separated list of parameters, e.g. "is-in: 1 2 3"

    Parameters can either be written in plain text, or in python expressions
    enclosed in curly braces. For example, the following are all valid:
    - "is-in: 1 2 3"
    - "is-in: {1} {2} {3}"
    - "is-in: {1 + 2} {2 + 3} {3 + 4}"
    """

    # The format attribute string.
    format: Optional[str] = None

    # The XML element that this format attribute is associated with.
    element: Optional[ET._Element] = None

    @property
    def empty(self) -> bool:
        """Return True if the format attribute is empty, False otherwise."""
        return self.format is None

    @classmethod
    def from_element(cls, element: ET._Element) -> "FormatAttr":
        """Create a FormatAttr object from an XML element.

        Args:
            element (ET._Element): The XML element.

        Returns:
            A FormatAttr object.
        """
        return cls(element.get("format"), element)

    @property
    def tokens(self) -> List[str]:
        """Split the format attribute into tokens.

        For example, the format attribute "valid-url; is-reachable" will
        be split into ["valid-url", "is-reachable"]. The semicolon is
        used as a delimiter, but not if it is inside curly braces,
        because the format string can contain Python expressions that
        contain semicolons.
        """
        if self.format is None:
            return []
        pattern = re.compile(r";(?![^{}]*})")
        tokens = re.split(pattern, self.format)
        tokens = list(filter(None, tokens))
        return tokens

    @classmethod
    def parse_token(cls, token: str) -> Tuple[str, List[Any]]:
        """Parse a single token in the format attribute, and return the
        validator name and the list of arguments.

        Args:
            token (str): The token to parse, one of the tokens returned by
                `self.tokens`.

        Returns:
            A tuple of the validator name and the list of arguments.
        """
        validator_with_args = token.strip().split(":", 1)
        if len(validator_with_args) == 1:
            return validator_with_args[0].strip(), []

        validator, args_token = validator_with_args

        # Split using whitespace as a delimiter, but not if it is inside curly braces or
        # single quotes.
        pattern = re.compile(r"\s(?![^{}]*})|(?<!')\s(?=[^']*'$)")
        tokens = re.split(pattern, args_token)

        # Filter out empty strings if any.
        tokens = list(filter(None, tokens))

        args = []
        for t in tokens:
            # If the token is enclosed in curly braces, it is a Python expression.
            t = t.strip()
            if t[0] == "{" and t[-1] == "}":
                t = t[1:-1]
                try:
                    # Evaluate the Python expression.
                    t = eval(t)
                except (ValueError, SyntaxError, NameError) as e:
                    raise ValueError(
                        f"Python expression `{t}` is not valid, "
                        f"and raised an error: {e}."
                    )
            args.append(t)

        return validator.strip(), args

    def parse(self) -> Dict:
        """Parse the format attribute into a dictionary of validators.

        Returns:
            A dictionary of validators, where the key is the validator name, and
            the value is a list of arguments.
        """
        if self.format is None:
            return {}

        # Split the format attribute into tokens: each is a validator.
        # Then, parse each token into a validator name and a list of parameters.
        validators = {}
        for token in self.tokens:
            # Parse the token into a validator name and a list of parameters.
            validator_name, args = self.parse_token(token)
            validators[validator_name] = args

        return validators

    @property
    def validators(self) -> List[Validator]:
        """Get the list of validators from the format attribute.

        Only the validators that are registered for this element will be
        returned.
        """
        try:
            return getattr(self, "_validators")
        except AttributeError:
            raise AttributeError("Must call `get_validators` first.")

    @property
    def unregistered_validators(self) -> List[str]:
        """Get the list of validators from the format attribute that are not
        registered for this element."""
        try:
            return getattr(self, "_unregistered_validators")
        except AttributeError:
            raise AttributeError("Must call `get_validators` first.")

    def get_validators(self, strict: bool = False) -> List[Validator]:
        """Get the list of validators from the format attribute. Only the
        validators that are registered for this element will be returned.

        For example, if the format attribute is "valid-url; is-reachable", and
        "is-reachable" is not registered for this element, then only the ValidUrl
        validator will be returned, after instantiating it with the arguments
        specified in the format attribute (if any).

        Args:
            strict: If True, raise an error if a validator is not registered for
                this element. If False, ignore the validator and print a warning.

        Returns:
            A list of validators.
        """
        from guardrails.validators import types_to_validators, validators_registry

        _validators = []
        _unregistered_validators = []
        parsed = self.parse().items()
        for validator_name, args in parsed:
            # Check if the validator is registered for this element.
            # The validators in `format` that are not registered for this element
            # will be ignored (with an error or warning, depending on the value of
            # `strict`), and the registered validators will be returned.
            if validator_name not in types_to_validators[self.element.tag]:
                if strict:
                    raise ValueError(
                        f"Validator {validator_name} is not valid for"
                        f" element {self.element.tag}."
                    )
                else:
                    warnings.warn(
                        f"Validator {validator_name} is not valid for"
                        f" element {self.element.tag}."
                    )
                    _unregistered_validators.append(validator_name)
                continue

            validator = validators_registry[validator_name]

            # See if the formatter has an associated on_fail method.
            on_fail = None
            on_fail_attr_name = f"on-fail-{validator_name}"
            if on_fail_attr_name in self.element.attrib:
                on_fail = self.element.attrib[on_fail_attr_name]
                # TODO(shreya): Load the on_fail method.
                # This method should be loaded from an optional script given at the
                # beginning of a rail file.

            # Create the validator.
            _validators.append(validator(*args, on_fail=on_fail))

        self._validators = _validators
        self._unregistered_validators = _unregistered_validators
        return _validators

    def to_prompt(self, with_keywords: bool = True) -> str:
        """Convert the format string to another string representation for use
        in prompting. Uses the validators' to_prompt method in order to
        construct the string to use in prompting.

        For example, the format string "valid-url; other-validator: 1.0
        {1 + 2}" will be converted to "valid-url other-validator:
        arg1=1.0 arg2=3".
        """
        if self.format is None:
            return ""
        # Use the validators' to_prompt method to convert the format string to
        # another string representation.
        prompt = "; ".join([v.to_prompt(with_keywords) for v in self.validators])
        unreg_prompt = "; ".join(self.unregistered_validators)
        if prompt and unreg_prompt:
            prompt += f"; {unreg_prompt}"
        elif unreg_prompt:
            prompt += unreg_prompt
        return prompt


class Schema:
    """Schema class that holds a _schema attribute."""

    def __init__(
        self,
        root: Optional[ET._Element] = None,
        schema: Optional[Dict[str, DataType]] = None,
    ) -> None:
        if schema is None:
            schema = {}

        self._schema = SimpleNamespace(**schema)
        self.root = root

        if root is not None:
            self.setup_schema(root)

    def __repr__(self) -> str:
        return f"{self.__class__.__name__}({pprint.pformat(vars(self._schema))})"

    def __getitem__(self, key: str) -> DataType:
        return getattr(self._schema, key)

    def __setitem__(self, key: str, value: DataType) -> None:
        setattr(self._schema, key, value)

    def __getattr__(self, key: str) -> DataType:
        return getattr(self._schema, key)

    def __contains__(self, key: str) -> bool:
        return hasattr(self._schema, key)

    def __getstate__(self) -> Dict[str, Any]:
        return {"_schema": self._schema, "root": self.root}

    def __setstate__(self, state: Dict[str, Any]) -> None:
        self._schema = state["_schema"]
        self.root = state["root"]

    def items(self) -> Dict[str, DataType]:
        return vars(self._schema).items()

    def to_dict(self) -> Dict[str, Any]:
        """Convert the schema to a dictionary."""
        return vars(self._schema)

    @property
    def parsed_rail(self) -> Optional[ET._Element]:
        return self.root

    def setup_schema(self, root: ET._Element) -> None:
        """Parse the schema specification.

        Args:
            root: The root element of the schema specification.
        """
        raise NotImplementedError

    def validate(self, guard_logs: GuardLogs, data: Any, metadata: Dict) -> Any:
        """Validate a dictionary of data against the schema.

        Args:
            data: The data to validate.

        Returns:
            The validated data.
        """
        raise NotImplementedError

    async def async_validate(
        self, guard_logs: GuardLogs, data: Any, metadata: Dict
    ) -> Any:
        """Asynchronously validate a dictionary of data against the schema.

        Args:
            data: The data to validate.

        Returns:
            The validated data.
        """
        raise NotImplementedError

    def transpile(self, method: str = "default") -> str:
        """Convert the XML schema to a string that is used for prompting a
        large language model.

        Returns:
            The prompt.
        """
        raise NotImplementedError

    def parse(self, output: str) -> Tuple[Any, Optional[Exception]]:
        """Parse the output from the large language model.

        Args:
            output: The output from the large language model.

        Returns:
            The parsed output, and the exception that was raised (if any).
        """
        raise NotImplementedError

    def introspect(self, data: Any) -> List[FieldReAsk]:
        """Inspect the data for reasks.

        Args:
            data: The data to introspect.

        Returns:
            A list of ReAsk objects.
        """
        raise NotImplementedError

    def get_reask_setup(
        self,
        reasks: List[FieldReAsk],
        reask_value: Any,
        reask_prompt_template: Optional[Prompt] = None,
    ) -> Tuple["Schema", Prompt, Instructions]:
        """Construct a schema for reasking, and a prompt for reasking.

        Args:
            reasks: List of tuples, where each tuple contains the path to the
                reasked element, and the ReAsk object (which contains the error
                message describing why the reask is necessary).
            reask_value: The value that was returned from the API, with reasks.
            reask_prompt_template: The template to use for the reask prompt.

        Returns:
            The schema for reasking, and the prompt for reasking.
        """
        raise NotImplementedError

    def preprocess_prompt(
        self,
        prompt_callable: PromptCallable,
        instructions: Optional[Instructions],
        prompt: Prompt,
    ):
        """Preprocess the instructions and prompt before sending it to the
        model.

        Args:
            prompt_callable: The callable to be used to prompt the model.
            instructions: The instructions to preprocess.
            prompt: The prompt to preprocess.
        """
        raise NotImplementedError


class JsonSchema(Schema):
    def get_reask_setup(
        self,
        reasks: List[FieldReAsk],
        reask_value: Any,
        reask_prompt_template: Optional[Prompt] = None,
    ) -> Tuple["Schema", Prompt, Instructions]:
        parsed_rail = deepcopy(self.root)

        is_skeleton_reask = not any(isinstance(reask, FieldReAsk) for reask in reasks)

        if is_skeleton_reask:
            pruned_tree_schema = self

            if reask_prompt_template is None:
                reask_prompt_template = Prompt(
                    constants["high_level_skeleton_reask_prompt"]
                    + constants["json_suffix_without_examples"]
                )
        else:
            # Get the elements that are to be reasked
            reask_elements = get_reasks_by_element(reasks, parsed_rail)

            # Get the pruned tree so that it only contains ReAsk objects
            pruned_tree = get_pruned_tree(parsed_rail, list(reask_elements.keys()))
            pruned_tree_schema = type(self)(pruned_tree)

            if reask_prompt_template is None:
                reask_prompt_template = Prompt(
                    constants["high_level_json_reask_prompt"]
                    + constants["json_suffix_without_examples"]
<<<<<<< HEAD
                )

        instructions = Instructions(constants["high_level_json_instructions"]).format()
=======
                )

            instructions = Instructions(
                constants["high_level_json_instructions"]
            ).format()
        else:
            pruned_tree_schema = self

            if reask_prompt_template is None:
                reask_prompt_template = Prompt(
                    constants["high_level_skeleton_reask_prompt"]
                    + constants["json_suffix_without_examples"]
                )

            instructions = Instructions(
                constants["high_level_json_instructions"]
            ).format()
>>>>>>> feff7aa8

        pruned_tree_string = pruned_tree_schema.transpile()

        def reask_decoder(obj):
            decoded = {}
            for k, v in obj.__dict__.items():
                if k in ["path"]:
                    continue
                if k == "fail_results":
                    k = "error_messages"
                    v = [result.error_message for result in v]
                decoded[k] = v
            return decoded

        prompt = reask_prompt_template.format(
            previous_response=json.dumps(reask_value, indent=2, default=reask_decoder)
            .replace("{", "{{")
            .replace("}", "}}"),
            output_schema=pruned_tree_string,
        )
        return pruned_tree_schema, prompt, instructions

    def setup_schema(self, root: ET._Element) -> None:
        from guardrails.datatypes import registry as types_registry

        strict = False
        if "strict" in root.attrib and root.attrib["strict"] == "true":
            strict = True

        for child in root:
            if isinstance(child, ET._Comment):
                continue
            child_name = child.attrib["name"]
            child_data = types_registry[child.tag].from_xml(child, strict=strict)
            self[child_name] = child_data

    def parse(self, output: str) -> Tuple[Dict, Optional[Exception]]:
        # Remove the triple backticks from the output
        output = output.strip()
        if output.startswith("```"):
            output = output[3:]
            if output.startswith("json"):
                output = output[4:]
        if output.endswith("```"):
            output = output[:-3]

        # Treat the output as a JSON string, and load it into a dict.
        error = None
        try:
            output_as_dict = json.loads(output, strict=False)
        except json.decoder.JSONDecodeError as e:
            output_as_dict = None
            error = e
        return output_as_dict, error

    def validate(
        self,
        guard_logs: GuardLogs,
        data: Optional[Dict[str, Any]],
<<<<<<< HEAD
        metadata: Dict,
    ) -> Any:
        """Validate a dictionary of data against the schema.

        Args:
            data: The data to validate.

        Returns:
            The validated data.
        """
        if data is None:
            return None

        if not isinstance(data, dict):
            raise TypeError(f"Argument `data` must be a dictionary, not {type(data)}.")

        validated_response = deepcopy(data)

        if not verify_schema_against_json(
            self.root,
            validated_response,
            prune_extra_keys=True,
            coerce_types=True,
        ):
            return SkeletonReAsk(
                incorrect_value=validated_response,
                fail_results=[
                    FailResult(
                        fix_value=None,
                        error_message="JSON does not match schema",
                    )
                ],
            )

        validation = FieldValidation(
            key="",
            value=validated_response,
            validators=[],
            children=[],
        )

        for field, value in validated_response.items():
            if field not in self:
                # This is an extra field that is not in the schema.
                # We remove it from the validated response.
                logger.debug(f"Field {field} not in schema.")
                continue

            logger.debug(f"Validating field {field} with value {value}.")

            field_validation = self[field].collect_validation(
                key=field,
                value=value,
                schema=validated_response,
            )
            validation.children.append(field_validation)

            logger.debug(
                f"Validated field {field} with value {validated_response[field]}."
            )

        validation_logs = FieldValidationLogs()
        guard_logs.field_validation_logs = validation_logs

        validated_response, metadata = validator_service.validate(
            value=data,
            metadata=metadata,
            validator_setup=validation,
            validation_logs=validation_logs,
        )

        if check_refrain_in_dict(validated_response):
            # If the data contains a `Refain` value, we return an empty
            # dictionary.
            logger.debug("Refrain detected.")
            validated_response = {}

        # Remove all keys that have `Filter` values.
        validated_response = filter_in_dict(validated_response)

        return validated_response

    async def async_validate(
        self,
        guard_logs: GuardLogs,
        data: Optional[Dict[str, Any]],
        metadata: Dict,
    ) -> Optional[Dict[str, Any]]:
=======
    ) -> Any:
>>>>>>> feff7aa8
        """Validate a dictionary of data against the schema.

        Args:
            data: The data to validate.

        Returns:
            The validated data.
        """
        if data is None:
            return None

        if not isinstance(data, dict):
            raise TypeError(f"Argument `data` must be a dictionary, not {type(data)}.")

        validated_response = deepcopy(data)

        if not verify_schema_against_json(
            self.root,
            validated_response,
            prune_extra_keys=True,
            coerce_types=True,
        ):
            return SkeletonReAsk(
                incorrect_value=validated_response,
                fix_value=None,
                error_message="JSON does not match schema",
            )

        validation = FieldValidation(
            key="",
            value=validated_response,
            validators=[],
            children=[],
        )

        for field, value in validated_response.items():
            if field not in self:
                # This is an extra field that is not in the schema.
                # We remove it from the validated response.
                logger.debug(f"Field {field} not in schema.")
                continue

            logger.debug(f"Validating field {field} with value {value}.")

            field_validation = self[field].collect_validation(
                key=field,
                value=value,
                schema=validated_response,
            )
            validation.children.append(field_validation)

            logger.debug(
                f"Validated field {field} with value {validated_response[field]}."
            )

        validation_logs = FieldValidationLogs()
        guard_logs.field_validation_logs = validation_logs

        validated_response, metadata = await validator_service.async_validate(
            value=data,
            metadata=metadata,
            validator_setup=validation,
            validation_logs=validation_logs,
        )

        if check_refrain_in_dict(validated_response):
            # If the data contains a `Refain` value, we return an empty
            # dictionary.
            logger.debug("Refrain detected.")
            validated_response = {}

        # Remove all keys that have `Filter` values.
        validated_response = filter_in_dict(validated_response)

        return validated_response

    def introspect(self, data: Any) -> list:
        if isinstance(data, SkeletonReAsk):
            return [data]
        return gather_reasks(data)

    def preprocess_prompt(
        self,
        prompt_callable: PromptCallable,
        instructions: Optional[Instructions],
        prompt: Prompt,
    ):
        if not hasattr(prompt_callable.fn, "func"):
            # Only apply preprocessing to guardrails wrappers.
            return instructions, prompt

        if prompt_callable.fn.func is openai_wrapper:
            prompt.source += "\n\nJson Output:\n\n"
        if prompt_callable.fn.func is openai_chat_wrapper and not instructions:
            instructions = Instructions(
                "You are a helpful assistant, "
                "able to express yourself purely through JSON, "
                "strictly and precisely adhering to the provided XML schemas."
            )

        return instructions, prompt

    def transpile(self, method: str = "default") -> str:
        transpiler = getattr(Schema2Prompt, method)
        return transpiler(self)


class StringSchema(Schema):
    def __init__(self, root: ET._Element) -> None:
        self.string_key = "string"
        super().__init__(root)

    def setup_schema(self, root: ET._Element) -> None:
        if len(root) != 0:
            raise ValueError("String output schemas must not have children.")

        if "name" in root.attrib:
            self.string_key = root.attrib["name"]
        else:
            self.string_key = root.attrib["name"] = "string"

        # make root tag into a string tag
        root_string = ET.Element("string", root.attrib)
        self[self.string_key] = String.from_xml(root_string)

    def get_reask_setup(
        self,
        reasks: List[FieldReAsk],
        reask_value: FieldReAsk,
        reask_prompt_template: Optional[Prompt] = None,
    ) -> Tuple[Schema, Prompt, Instructions]:
        pruned_tree_string = self.transpile()

        if reask_prompt_template is None:
            reask_prompt_template = Prompt(
                constants["high_level_string_reask_prompt"]
                + constants["complete_string_suffix"]
            )

        instructions = Instructions("You are a helpful assistant.").format()
<<<<<<< HEAD
        error_messages = "\n".join(
            [
                f"- {fail_result.error_message}"
                for reask in reasks
                for fail_result in reask.fail_results
            ]
        )
=======
>>>>>>> feff7aa8

        prompt = reask_prompt_template.format(
            previous_response=reask_value.incorrect_value,
            error_messages=error_messages,
            output_schema=pruned_tree_string,
        )
        return self, prompt, instructions

    def parse(self, output: str) -> Tuple[Any, Optional[Exception]]:
        return output, None

    def validate(
        self,
        guard_logs: GuardLogs,
        data: Any,
        metadata: Dict,
    ) -> Any:
        """Validate a dictionary of data against the schema.

        Args:
            data: The data to validate.

        Returns:
            The validated data.
        """
        if data is None:
            return None

        if not isinstance(data, str):
            raise TypeError(f"Argument `data` must be a string, not {type(data)}.")

        validation_logs = FieldValidationLogs()
        guard_logs.field_validation_logs = validation_logs

        validation = self[self.string_key].collect_validation(
            key=self.string_key,
            value=data,
            schema={
                self.string_key: data,
            },
        )

        validated_response, metadata = validator_service.validate(
            value=data,
            metadata=metadata,
            validator_setup=validation,
            validation_logs=validation_logs,
        )

        validated_response = {self.string_key: validated_response}

        if check_refrain_in_dict(validated_response):
            # If the data contains a `Refain` value, we return an empty
            # dictionary.
            logger.debug("Refrain detected.")
            validated_response = {}

        # Remove all keys that have `Filter` values.
        validated_response = filter_in_dict(validated_response)

        if self.string_key in validated_response:
            return validated_response[self.string_key]
        return None

    async def async_validate(
        self,
        guard_logs: GuardLogs,
        data: Any,
        metadata: Dict,
    ) -> Any:
        """Validate a dictionary of data against the schema.

        Args:
            data: The data to validate.

        Returns:
            The validated data.
        """
        if data is None:
            return None

        if not isinstance(data, str):
            raise TypeError(f"Argument `data` must be a string, not {type(data)}.")

        validation_logs = FieldValidationLogs()
        guard_logs.field_validation_logs = validation_logs

        validation = self[self.string_key].collect_validation(
            key=self.string_key,
            value=data,
            schema={
                self.string_key: data,
            },
        )

        validated_response, metadata = await validator_service.async_validate(
            value=data,
            metadata=metadata,
            validator_setup=validation,
            validation_logs=validation_logs,
        )

        validated_response = {self.string_key: validated_response}

        if check_refrain_in_dict(validated_response):
            # If the data contains a `Refain` value, we return an empty
            # dictionary.
            logger.debug("Refrain detected.")
            validated_response = {}

        # Remove all keys that have `Filter` values.
        validated_response = filter_in_dict(validated_response)

        if self.string_key in validated_response:
            return validated_response[self.string_key]
        return None

    def introspect(self, data: Any) -> List[FieldReAsk]:
        if isinstance(data, FieldReAsk):
            return [data]
        return []

    def preprocess_prompt(
        self,
        prompt_callable: PromptCallable,
        instructions: Optional[Instructions],
        prompt: Prompt,
    ):
        if not hasattr(prompt_callable.fn, "func"):
            # Only apply preprocessing to guardrails wrappers.
            return instructions, prompt

        if prompt_callable.fn.func is openai_wrapper:
            prompt.source += "\n\nString Output:\n\n"
        if prompt_callable.fn.func is openai_chat_wrapper and not instructions:
            instructions = Instructions(
                "You are a helpful assistant, expressing yourself through a string."
            )

        return instructions, prompt

    def transpile(self, method: str = "default") -> str:
        obj = self[self.string_key]
        schema = ""
        if "description" in obj.element.attrib:
            schema += f"""String description, delimited by +++:

+++
{obj.element.attrib["description"]}
+++"""
        if not obj.format_attr.empty:
            schema += (
                "\n\nYour generated response should satisfy the following properties:"
            )
            for validator in obj.format_attr.validators:
                schema += f"\n- {validator.to_prompt()}"
        return schema


class Schema2Prompt:
    """Class that contains transpilers to go from a schema to its
    representation in a prompt.

    This is important for communicating the schema to a large language
    model, and this class will provide multiple alternatives to do so.
    """

    @staticmethod
    def remove_on_fail_attributes(element: ET._Element) -> None:
        """Recursively remove all attributes that start with 'on-fail-'."""
        for attr in list(element.attrib):
            if attr.startswith("on-fail-"):
                del element.attrib[attr]

        for child in element:
            Schema2Prompt.remove_on_fail_attributes(child)

    @staticmethod
    def remove_comments(element: ET._Element) -> None:
        """Recursively remove all comments."""
        for child in element:
            if isinstance(child, ET._Comment):
                element.remove(child)
            else:
                Schema2Prompt.remove_comments(child)

    @staticmethod
    def validator_to_prompt(root: ET.Element, schema_dict: Dict[str, DataType]) -> None:
        """Recursively remove all validator arguments in the `format`
        attribute."""

        def _inner(dt: DataType, el: ET._Element):
            if "format" in el.attrib:
                format = dt.format_attr.to_prompt()
                if len(format):
                    el.attrib["format"] = format
                else:
                    del el.attrib["format"]

            for _, dt_child, el_child in dt.iter(el):
                _inner(dt_child, el_child)

        for el_child in root:
            dt_child = schema_dict[el_child.attrib["name"]]
            _inner(dt_child, el_child)

    @staticmethod
    def pydantic_to_object(root: ET.Element, schema_dict: Dict[str, DataType]) -> None:
        """Recursively replace all pydantic elements with object elements."""
        from guardrails.datatypes import Pydantic

        def _inner(dt: DataType, el: ET._Element):
            if isinstance(dt, Pydantic):
                new_el = dt.to_object_element()
                el.getparent().replace(el, new_el)

            for _, dt_child, el_child in dt.iter(el):
                _inner(dt_child, el_child)

        for el_child in root:
            dt_child = schema_dict[el_child.attrib["name"]]
            _inner(dt_child, el_child)

    @staticmethod
    def deconstruct_choice(root: ET._Element) -> ET._Element:
        """Deconstruct a choice element into a string and cases."""

        def _inner(el: str) -> ET._Element:
            el = ET.fromstring(el)
            el_copy = ET.Element(el.tag, **el.attrib)

            for child in el:
                if child.tag == "choice":
                    # Create a high level string element.
                    choice_str = E.string(**child.attrib)
                    valid_choices = [x.attrib["name"] for x in child]
                    choice_str.attrib["choices"] = ",".join(valid_choices)
                    el_copy.append(choice_str)

                    # Create a case for each choice. The child of the case element
                    # is bubbled up to the parent of the case element. E.g.,
                    # <choice name='bar'><case><string name='foo'/></case></choice> =>
                    # <string name='bar'/><string name='foo' if='bar==foo'/>
                    for case in child:
                        case_int = case[0]  # The child of the case element
                        case_int_name = case_int.attrib.get("name", None)
                        case_int_description = case_int.attrib.get("description", "")

                        # Copy attributes from the case element to case internal element
                        for k, v in case.attrib.items():
                            case_int.attrib[k] = v

                        # Make sure information about the case_internal name is not lost
                        if case_int_name is not None:
                            if case_int_description == "":
                                case_int.attrib["description"] = case_int_name
                            else:
                                case_int.attrib[
                                    "description"
                                ] = f"{case_int_name}: {case_int_description}"

                        # Add the if attribute to the case internal element
                        case_int.attrib[
                            "if"
                        ] = f"{child.attrib['name']}=={case.attrib['name']}"

                        # Bubble up the case_internal element to the parent of choice
                        case_int = _inner(ET.tostring(case_int))
                        el_copy.append(case_int)
                else:
                    child = _inner(ET.tostring(child))
                    el_copy.append(child)

            return el_copy

        return _inner(ET.tostring(root))

    @classmethod
    def default(cls, schema: Schema) -> str:
        """Default transpiler.

        Converts the XML schema to a string directly after removing:
            - Comments
            - Action attributes like 'on-fail-*'

        Args:
            schema: The schema to transpile.

        Returns:
            The prompt.
        """
        # Construct another XML tree from the schema.
        root = deepcopy(schema.root)
        schema_dict = schema.to_dict()

        # Remove comments.
        cls.remove_comments(root)
        # Remove action attributes.
        cls.remove_on_fail_attributes(root)
        # Remove validators with arguments.
        cls.validator_to_prompt(root, schema_dict)
        # Replace pydantic elements with object elements.
        cls.pydantic_to_object(root, schema_dict)
        # Deconstruct choice elements into string and cases.
        updated_root = cls.deconstruct_choice(root)

        # Return the XML as a string that is
        ET.indent(updated_root, space="    ")
        return ET.tostring(
            updated_root,
            encoding="unicode",
            method="xml",
            pretty_print=True,
        )<|MERGE_RESOLUTION|>--- conflicted
+++ resolved
@@ -442,30 +442,9 @@
                 reask_prompt_template = Prompt(
                     constants["high_level_json_reask_prompt"]
                     + constants["json_suffix_without_examples"]
-<<<<<<< HEAD
                 )
 
         instructions = Instructions(constants["high_level_json_instructions"]).format()
-=======
-                )
-
-            instructions = Instructions(
-                constants["high_level_json_instructions"]
-            ).format()
-        else:
-            pruned_tree_schema = self
-
-            if reask_prompt_template is None:
-                reask_prompt_template = Prompt(
-                    constants["high_level_skeleton_reask_prompt"]
-                    + constants["json_suffix_without_examples"]
-                )
-
-            instructions = Instructions(
-                constants["high_level_json_instructions"]
-            ).format()
->>>>>>> feff7aa8
-
         pruned_tree_string = pruned_tree_schema.transpile()
 
         def reask_decoder(obj):
@@ -524,7 +503,6 @@
         self,
         guard_logs: GuardLogs,
         data: Optional[Dict[str, Any]],
-<<<<<<< HEAD
         metadata: Dict,
     ) -> Any:
         """Validate a dictionary of data against the schema.
@@ -612,10 +590,7 @@
         guard_logs: GuardLogs,
         data: Optional[Dict[str, Any]],
         metadata: Dict,
-    ) -> Optional[Dict[str, Any]]:
-=======
     ) -> Any:
->>>>>>> feff7aa8
         """Validate a dictionary of data against the schema.
 
         Args:
@@ -756,7 +731,6 @@
             )
 
         instructions = Instructions("You are a helpful assistant.").format()
-<<<<<<< HEAD
         error_messages = "\n".join(
             [
                 f"- {fail_result.error_message}"
@@ -764,8 +738,6 @@
                 for fail_result in reask.fail_results
             ]
         )
-=======
->>>>>>> feff7aa8
 
         prompt = reask_prompt_template.format(
             previous_response=reask_value.incorrect_value,
