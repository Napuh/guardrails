import asyncio
import logging
from string import Formatter
from typing import Any, Awaitable, Callable, Dict, List, Optional, Tuple, Union

from eliot import add_destinations, start_action
from pydantic import BaseModel

from guardrails.llm_providers import get_async_llm_ask, get_llm_ask
from guardrails.prompt import Instructions, Prompt
from guardrails.rail import Rail
from guardrails.run import AsyncRunner, Runner
from guardrails.schema import Schema
from guardrails.utils.logs_utils import GuardState
from guardrails.utils.reask_utils import sub_reasks_with_fixed_values

logger = logging.getLogger(__name__)
actions_logger = logging.getLogger(f"{__name__}.actions")
add_destinations(actions_logger.debug)


class Guard:
    """The Guard class.

    This class is the main entry point for using Guardrails. It is
    initialized from either `from_rail` or `from_rail_string` methods,
    which take in a `.rail` file or string, respectively. The `__call__`
    method functions as a wrapper around LLM APIs. It takes in an LLM
    API, and optional prompt parameters, and returns the raw output from
    the LLM and the validated output.
    """

    def __init__(
        self,
        rail: Rail,
        num_reasks: int = 1,
        base_model: Optional[BaseModel] = None,
    ):
        """Initialize the Guard."""
        self.rail = rail
        self.num_reasks = num_reasks
        self.guard_state = GuardState([])
        self._reask_prompt = None
        self.base_model = base_model

    @property
    def input_schema(self) -> Schema:
        """Return the input schema."""
        return self.rail.input_schema

    @property
    def output_schema(self) -> Schema:
        """Return the output schema."""
        return self.rail.output_schema

    @property
    def instructions(self) -> Instructions:
        """Return the instruction-prompt."""
        return self.rail.instructions

    @property
    def prompt(self) -> Prompt:
        """Return the prompt."""
        return self.rail.prompt

    @property
    def raw_prompt(self) -> Prompt:
        """Return the prompt, alias for `prompt`."""
        return self.prompt

    @property
    def base_prompt(self) -> str:
        """Return the base prompt i.e. prompt.source."""
        if self.prompt is None:
            return None
        return self.prompt.source

    @property
    def script(self) -> Optional[Dict]:
        """Return the script."""
        return self.rail.script

    @property
    def state(self) -> GuardState:
        """Return the state."""
        return self.guard_state

    @property
    def reask_prompt(self) -> Prompt:
        """Return the reask prompt."""
        return self._reask_prompt

    @reask_prompt.setter
    def reask_prompt(self, reask_prompt: Union[str, Prompt]):
        """Set the reask prompt."""

        if isinstance(reask_prompt, str):
            reask_prompt = Prompt(reask_prompt)

        # Check that the reask prompt has the correct variables
        variables = [
            t[1] for t in Formatter().parse(reask_prompt.source) if t[1] is not None
        ]
        assert set(variables) == {"previous_response", "output_schema"}
        self._reask_prompt = reask_prompt

    def configure(
        self,
        num_reasks: int = 1,
    ):
        """Configure the Guard."""
        self.num_reasks = num_reasks

    @classmethod
    def from_rail(cls, rail_file: str, num_reasks: int = 1) -> "Guard":
        """Create a Schema from a `.rail` file.

        Args:
            rail_file: The path to the `.rail` file.
            num_reasks: The max times to re-ask the LLM for invalid output.

        Returns:
            An instance of the `Guard` class.
        """
        return cls(Rail.from_file(rail_file), num_reasks=num_reasks)

    @classmethod
    def from_rail_string(cls, rail_string: str, num_reasks: int = 1) -> "Guard":
        """Create a Schema from a `.rail` string.

        Args:
            rail_string: The `.rail` string.
            num_reasks: The max times to re-ask the LLM for invalid output.

        Returns:
            An instance of the `Guard` class.
        """
        return cls(Rail.from_string(rail_string), num_reasks=num_reasks)

    @classmethod
    def from_pydantic(
        cls,
        output_class: BaseModel,
        prompt: Optional[str] = None,
        instructions: Optional[str] = None,
        num_reasks: int = 1,
    ) -> "Guard":
        """Create a Guard instance from a Pydantic model and prompt."""
        rail = Rail.from_pydantic(
            output_class=output_class, prompt=prompt, instructions=instructions
        )
        return cls(rail, num_reasks=num_reasks, base_model=output_class)

    def __call__(
        self,
        llm_api: Union[Callable, Callable[[Any], Awaitable[Any]]],
        prompt_params: Dict = None,
        num_reasks: Optional[int] = None,
        prompt: Optional[str] = None,
        instructions: Optional[str] = None,
        msg_history: Optional[List[Dict]] = None,
        metadata: Optional[Dict] = None,
        *args,
        **kwargs,
    ) -> Union[Tuple[str, Dict], Awaitable[Tuple[str, Dict]]]:
        """Call the LLM and validate the output. Pass an async LLM API to
        return a coroutine.

        Args:
            llm_api: The LLM API to call
                     (e.g. openai.Completion.create or openai.Completion.acreate)
            prompt_params: The parameters to pass to the prompt.format() method.
            num_reasks: The max times to re-ask the LLM for invalid output.

        Returns:
            The raw text output from the LLM and the validated output.
        """
        if num_reasks is None:
            num_reasks = self.num_reasks
        if metadata is None:
            metadata = {}

        # If the LLM API is async, return a coroutine
        if asyncio.iscoroutinefunction(llm_api):
            return self._call_async(
                llm_api,
                prompt_params=prompt_params,
                num_reasks=num_reasks,
                prompt=prompt,
                instructions=instructions,
                msg_history=msg_history,
                metadata=metadata,
                *args,
                **kwargs,
            )
        # Otherwise, call the LLM synchronously
        return self._call_sync(
            llm_api,
            prompt_params=prompt_params,
            num_reasks=num_reasks,
            prompt=prompt,
            instructions=instructions,
            msg_history=msg_history,
            metadata=metadata,
            *args,
            **kwargs,
        )

    def _call_sync(
        self,
        llm_api: Callable,
        prompt_params: Dict,
        num_reasks: int,
        prompt: Optional[str],
        instructions: Optional[str],
        msg_history: Optional[List[Dict]],
        metadata: Dict,
        *args,
        **kwargs,
    ) -> Tuple[str, Dict]:
        instructions = instructions or self.instructions
        prompt = prompt or self.prompt
        msg_history = msg_history or []
        if prompt is None:
            if not len(msg_history):
                raise RuntimeError(
                    "You must provide a prompt if msg_history is empty. "
                    "Alternatively, you can provide a prompt in the Schema constructor."
                )

        with start_action(action_type="guard_call", prompt_params=prompt_params):
            runner = Runner(
                instructions=instructions,
                prompt=prompt,
                msg_history=msg_history,
                api=get_llm_ask(llm_api, *args, **kwargs),
                input_schema=self.input_schema,
                output_schema=self.output_schema,
                num_reasks=num_reasks,
                metadata=metadata,
                reask_prompt=self.reask_prompt,
                base_model=self.base_model,
                guard_state=self.guard_state,
            )
            guard_history = runner(prompt_params=prompt_params)
            return guard_history.output, guard_history.validated_output

    async def _call_async(
        self,
        llm_api: Callable[[Any], Awaitable[Any]],
        prompt_params: Dict,
        num_reasks: int,
        prompt: Optional[str],
        instructions: Optional[str],
        msg_history: Optional[List[Dict]],
        metadata: Dict,
        *args,
        **kwargs,
    ) -> Tuple[str, Dict]:
        """Call the LLM asynchronously and validate the output.

        Args:
            llm_api: The LLM API to call asynchronously (e.g. openai.Completion.acreate)
            prompt_params: The parameters to pass to the prompt.format() method.
            num_reasks: The max times to re-ask the LLM for invalid output.

        Returns:
            The raw text output from the LLM and the validated output.
        """
        instructions = instructions or self.instructions
        prompt = prompt or self.prompt
        msg_history = msg_history or []
        if prompt is None:
            if not len(msg_history):
                raise RuntimeError(
                    "You must provide a prompt if msg_history is empty. "
                    "Alternatively, you can provide a prompt in the RAIL spec."
                )
        with start_action(action_type="guard_call", prompt_params=prompt_params):
            runner = AsyncRunner(
                instructions=instructions,
                prompt=prompt,
                msg_history=msg_history,
                api=get_async_llm_ask(llm_api, *args, **kwargs),
                input_schema=self.input_schema,
                output_schema=self.output_schema,
                num_reasks=num_reasks,
                metadata=metadata,
                reask_prompt=self.reask_prompt,
                base_model=self.base_model,
                guard_state=self.guard_state,
            )
            guard_history = await runner.async_run(prompt_params=prompt_params)
            return guard_history.output, guard_history.validated_output

    def __repr__(self):
        return f"Guard(RAIL={self.rail})"

    def __rich_repr__(self):
        yield "RAIL", self.rail

    def parse(
        self,
        llm_output: str,
        metadata: Optional[Dict] = None,
        llm_api: Union[Callable, Callable[[Any], Awaitable[Any]]] = None,
        num_reasks: int = 1,
        prompt_params: Dict = None,
        *args,
        **kwargs,
    ) -> Union[Tuple[str, Dict], Awaitable[Tuple[str, Dict]]]:
        """Alternate flow to using Guard where the llm_output is known.

        Args:
            llm_api: The LLM API to call
                     (e.g. openai.Completion.create or openai.Completion.acreate)
            num_reasks: The max times to re-ask the LLM for invalid output.

        Returns:
            The validated response.
        """
<<<<<<< HEAD
        num_reasks = num_reasks if llm_api is not None else 0
=======
        metadata = metadata or {}

>>>>>>> 8ee22c62
        # If the LLM API is async, return a coroutine
        if asyncio.iscoroutinefunction(llm_api):
            return self._async_parse(
                llm_output,
                metadata,
                llm_api=llm_api,
                num_reasks=num_reasks,
                prompt_params=prompt_params,
                *args,
                **kwargs,
            )
        # Otherwise, call the LLM synchronously
        return self._sync_parse(
            llm_output,
            metadata,
            llm_api=llm_api,
            num_reasks=num_reasks,
            prompt_params=prompt_params,
            *args,
            **kwargs,
        )

    def _sync_parse(
        self,
        llm_output: str,
        metadata: Dict,
        llm_api: Callable = None,
        num_reasks: int = 1,
        prompt_params: Dict = None,
        *args,
        **kwargs,
    ) -> Dict:
        """Alternate flow to using Guard where the llm_output is known.

        Args:
            llm_output: The output from the LLM.
            llm_api: The LLM API to use to re-ask the LLM.
            num_reasks: The max times to re-ask the LLM for invalid output.

        Returns:
            The validated response.
        """
        with start_action(action_type="guard_parse"):
            runner = Runner(
                instructions=None,
                prompt=None,
                msg_history=None,
                api=get_llm_ask(llm_api, *args, **kwargs) if llm_api else None,
                input_schema=None,
                output_schema=self.output_schema,
                num_reasks=num_reasks,
                metadata=metadata,
                output=llm_output,
                reask_prompt=self.reask_prompt,
                base_model=self.base_model,
                guard_state=self.guard_state,
            )
            guard_history = runner(prompt_params=prompt_params)
            return sub_reasks_with_fixed_values(guard_history.validated_output)

    async def _async_parse(
        self,
        llm_output: str,
        metadata: Dict,
        llm_api: Callable[[Any], Awaitable[Any]] = None,
        num_reasks: int = 1,
        prompt_params: Dict = None,
        *args,
        **kwargs,
    ) -> Dict:
        """Alternate flow to using Guard where the llm_output is known.

        Args:
            llm_output: The output from the LLM.
            llm_api: The LLM API to use to re-ask the LLM.
            num_reasks: The max times to re-ask the LLM for invalid output.

        Returns:
            The validated response.
        """
        with start_action(action_type="guard_parse"):
            runner = AsyncRunner(
                instructions=None,
                prompt=None,
                msg_history=None,
                api=get_async_llm_ask(llm_api, *args, **kwargs) if llm_api else None,
                input_schema=None,
                output_schema=self.output_schema,
                num_reasks=num_reasks,
                metadata=metadata,
                output=llm_output,
                reask_prompt=self.reask_prompt,
                base_model=self.base_model,
                guard_state=self.guard_state,
            )
            guard_history = await runner.async_run(prompt_params=prompt_params)
            return sub_reasks_with_fixed_values(guard_history.validated_output)<|MERGE_RESOLUTION|>--- conflicted
+++ resolved
@@ -319,12 +319,9 @@
         Returns:
             The validated response.
         """
-<<<<<<< HEAD
         num_reasks = num_reasks if llm_api is not None else 0
-=======
         metadata = metadata or {}
 
->>>>>>> 8ee22c62
         # If the LLM API is async, return a coroutine
         if asyncio.iscoroutinefunction(llm_api):
             return self._async_parse(
