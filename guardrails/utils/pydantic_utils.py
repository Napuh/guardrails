<<<<<<< HEAD
=======
"""Utilities for working with Pydantic models."""
>>>>>>> 46c7870b
import logging
import warnings
from collections import defaultdict
from copy import deepcopy
from datetime import date, time
from typing import Any, Callable, Dict, Optional, Type, Union, get_args, get_origin

from griffe.dataclasses import Docstring
from griffe.docstrings.parsers import Parser, parse
from lxml.builder import E
from lxml.etree import Element
from pydantic import BaseModel, HttpUrl, validator
from pydantic.fields import ModelField

from guardrails.validators import Validator

griffe_docstrings_google_logger = logging.getLogger("griffe.docstrings.google")
griffe_agents_nodes_logger = logging.getLogger("griffe.agents.nodes")


def get_field_descriptions(model: "BaseModel") -> Dict[str, str]:
    """Get the descriptions of the fields in a Pydantic model using the
    docstring."""
    griffe_docstrings_google_logger.disabled = True
    griffe_agents_nodes_logger.disabled = True
    try:
        docstring = Docstring(model.__doc__, lineno=1)
    except AttributeError:
        return {}
    parsed = parse(docstring, Parser.google)
    griffe_docstrings_google_logger.disabled = False
    griffe_agents_nodes_logger.disabled = False

    # TODO: change parsed[1] to an isinstance check for the args section
    return {
        field.name: field.description.replace("\n", " ")
        for field in parsed[1].as_dict()["value"]
    }


PYDANTIC_SCHEMA_TYPE_MAP = {
    "string": "string",
    "number": "float",
    "integer": "integer",
    "boolean": "bool",
    "object": "object",
    "array": "list",
}

pydantic_validators = {}
pydantic_models = {}


def is_pydantic_base_model(type_annotation: Any) -> bool:
    """Check if a type_annotation is a Pydantic BaseModel."""
    try:
        if issubclass(type_annotation, BaseModel):
            return True
    except TypeError:
        False
    return False


def is_list(type_annotation: Any) -> bool:
    """Check if a type_annotation is a list."""

    type_annotation = prepare_type_annotation(type_annotation)

    if is_pydantic_base_model(type_annotation):
        return False
    if get_origin(type_annotation) == list:
        return True
    elif type_annotation == list:
        return True
    return False


def is_dict(type_annotation: Any) -> bool:
    """Check if a type_annotation is a dict."""

    type_annotation = prepare_type_annotation(type_annotation)

    if is_pydantic_base_model(type_annotation):
        return True
    if get_origin(type_annotation) == dict:
        return True
    elif type_annotation == dict:
        return True
    return False


def prepare_type_annotation(type_annotation: Any) -> Type:
    """Get the raw type annotation that can be used for downstream processing.

    This function does the following:
        1. If the type_annotation is a Pydantic field, get the annotation
        2. If the type_annotation is a Union, get the first non-None type

    Args:
        type_annotation (Any): The type annotation to prepare

    Returns:
        Type: The prepared type annotation
    """

    if isinstance(type_annotation, ModelField):
        type_annotation = type_annotation.annotation

    # Strip a Union type annotation to the first non-None type
    if get_origin(type_annotation) == Union:
        type_annotation = [
            t for t in get_args(type_annotation) if t != type(None)  # noqa E721
        ]
        assert (
            len(type_annotation) == 1
        ), "Union type must have exactly one non-None type"
        type_annotation = type_annotation[0]

    return type_annotation


def type_annotation_to_string(type_annotation: Any) -> str:
    """Map a type_annotation to the name of the corresponding field type.

    This function checks if the type_annotation is a list, dict, or a
    primitive type, and returns the corresponding type name, e.g.
    "list", "object", "bool", "date", etc.
    """

    # Get the type annotation from the type_annotation
    type_annotation = prepare_type_annotation(type_annotation)

    # Map the type annotation to the corresponding field type
    if is_list(type_annotation):
        return "list"
    elif is_dict(type_annotation):
        return "object"
    elif type_annotation == bool:
        return "bool"
    elif type_annotation == date:
        return "date"
    elif type_annotation == float:
        return "float"
    elif type_annotation == int:
        return "integer"
    elif type_annotation == str:
        return "string"
    elif type_annotation == time:
        return "time"
    elif type_annotation == HttpUrl:
        return "url"
    else:
        raise ValueError(f"Unsupported type: {type_annotation}")


def add_validators_to_xml_element(field_info: ModelField, element: Element) -> Element:
    """Extract validators from a pydantic ModelField and add to XML element.

    Args:
        field_info: The field info to extract validators from
        element: The XML element to add the validators to

    Returns:
        The XML element with the validators added
    """

    if (
        isinstance(field_info, ModelField)
        and "validators" in field_info.field_info.extra
    ):
        validators = field_info.field_info.extra["validators"]
        if isinstance(validators, str) or isinstance(validators, Validator):
            validators = [validators]

        format_prompt = []
        on_fails = {}
        for val in validators:
            validator_prompt = val
            if not isinstance(val, str):
                # `validator` is of type gd.Validator, use the to_xml_attrib method
                validator_prompt = val.to_xml_attrib()
                # Set the on-fail attribute based on the on_fail value
                on_fail = val.on_fail_descriptor
                on_fails[val.rail_alias] = on_fail
            format_prompt.append(validator_prompt)

        if len(format_prompt) > 0:
            format_prompt = "; ".join(format_prompt)
            element.set("format", format_prompt)
            for rail_alias, on_fail in on_fails.items():
                element.set("on-fail-" + rail_alias, on_fail)

    return element


def create_xml_element_for_field(
    field: Union[ModelField, Type, type],
    field_name: Optional[str] = None,
) -> Element:
    """Create an XML element corresponding to a field.

    Args:
        field_info: Field's type. This could be a Pydantic ModelField or a type.
        field_name: Field's name. For some fields (e.g. list), this is not required.

    Returns:
        The XML element corresponding to the field.
    """

    # Create the element based on the field type
    field_type = type_annotation_to_string(field)
    element = E(field_type)

    # Add name attribute
    if field_name:
        element.set("name", field_name)

    # Add validators
    element = add_validators_to_xml_element(field, element)

    # Add description attribute
    if isinstance(field, ModelField):
        if field.field_info.description is not None:
            element.set("description", field.field_info.description)

        # Add other attributes from the field_info
        for key, value in field.field_info.extra.items():
            if key not in ["validators", "description", "when"]:
                element.set(key, value)

    # Create XML elements for the field's children
    if field_type in ["list", "object"]:
        type_annotation = prepare_type_annotation(field)

        if is_list(type_annotation):
            inner_type = get_args(type_annotation)
            if len(inner_type) == 0:
                # If the list is empty, we cannot infer the type of the elements
                pass

            inner_type = inner_type[0]
            if is_pydantic_base_model(inner_type):
                object_element = create_xml_element_for_base_model(inner_type)
                element.append(object_element)
            else:
                inner_element = create_xml_element_for_field(inner_type)
                element.append(inner_element)

        elif is_dict(type_annotation):
            if is_pydantic_base_model(type_annotation):
                element = create_xml_element_for_base_model(type_annotation, element)
            else:
                dict_args = get_args(type_annotation)
                if len(dict_args) == 2:
                    key_type, val_type = dict_args
                    assert key_type == str, "Only string keys are supported for dicts"
                    inner_element = create_xml_element_for_field(val_type)
                    element.append(inner_element)
        else:
            raise ValueError(f"Unsupported type: {type_annotation}")

    return element


def create_xml_element_for_base_model(
    model: BaseModel, element: Optional[Element] = None
) -> Element:
    """Create an XML element for a Pydantic BaseModel.

    This function does the following:
        1. Iterates through fields of the model and creates XML elements for each field
        2. If a field is a Pydantic BaseModel, it creates a nested XML element
        3. If the BaseModel contains a field with a `when` attribute, it creates
           `Choice` and `Case` elements for the field.

    Args:
        model: The Pydantic BaseModel to create an XML element for
        element: The XML element to add the fields to. If None, a new XML element

    Returns:
        The XML element with the fields added
    """

    if element is None:
        element = E("object")

    # Extract pydantic validators from the model and add them as guardrails validators
    model_fields = add_pydantic_validators_as_guardrails_validators(model)

    # Identify fields with `when` attribute
    choice_elements = defaultdict(list)
    case_elements = set()
    for field_name, field in model_fields.items():
        if "when" in field.field_info.extra:
            choice_elements[field.field_info.extra["when"]].append((field_name, field))
            case_elements.add(field_name)

    # Add fields to the XML element, except for fields with `when` attribute
    for field_name, field in model_fields.items():
        if field_name in choice_elements or field_name in case_elements:
            continue
        field_element = create_xml_element_for_field(field, field_name)
        element.append(field_element)

    # Add `Choice` and `Case` elements for fields with `when` attribute
    for when, discriminator_fields in choice_elements.items():
        choice_element = E("choice", name=when)
        # TODO(shreya): DONT MERGE WTHOUT SOLVING THIS: How do you set this via SDK?
        choice_element.set("on-fail-choice", "exception")

        for field_name, field in discriminator_fields:
            case_element = E("case", name=field_name)
            field_element = create_xml_element_for_field(field, field_name)
            case_element.append(field_element)
            choice_element.append(case_element)

        element.append(choice_element)

    return element


def add_validator(
    *fields: str,
    pre: bool = False,
    each_item: bool = False,
    always: bool = False,
    check_fields: bool = True,
    whole: Optional[bool] = None,
    allow_reuse: bool = True,
    fn: Optional[Callable] = None,
) -> Callable:
    return validator(
        *fields,
        pre=pre,
        each_item=each_item,
        always=always,
        check_fields=check_fields,
        whole=whole,
        allow_reuse=allow_reuse,
    )(fn)


def convert_pydantic_validator_to_guardrails_validator(
    model: BaseModel, fn: Callable
) -> Validator:
    """Convert a Pydantic validator to a Guardrails validator.

    Pydantic validators can be defined in three ways:
        1. A method defined in the BaseModel using a `validator` decorator.
        2. Using the `add_validator` function with a Guardrails validator class.
        3. Using the `add_validator` function with a custom function.
    This method converts all three types of validators to a Guardrails validator.

    Args:
        model: The Pydantic BaseModel that the validator is defined in.
        fn: The Pydantic validator function. This is the raw cython function generated
            by calling `BaseModelName.__fields__[field_name].post_validators[idx]`.

    Returns:
        A Guardrails validator
    """

    fn_name = fn.__name__
    callable_fn = fn.__wrapped__

    if hasattr(model, fn_name):
        # # Case 1: fn is a method defined in the BaseModel
        # # Wrap the method in a Guardrails PydanticFieldValidator class
        # field_validator = partial(callable_fn, model)
        # return PydanticFieldValidator(field_validator=field_validator)
        warnings.warn(
            f"Validator {fn_name} is defined as a method in the BaseModel. "
            "This is not supported by Guardrails. "
            "Please define the validator using the `add_validator` function."
        )
        return fn_name

    if issubclass(type(callable_fn), Validator):
        # Case 2: fn is a Guardrails validator
        return callable_fn
    else:
        # # Case 3: fn is a custom function
        # return PydanticFieldValidator(field_validator=callable_fn)
        warnings.warn(
            f"Validator {fn_name} is defined as a custom function. "
            "This is not supported by Guardrails. "
            "Please define the validator using the `add_validator` function."
        )
        return fn_name


def add_pydantic_validators_as_guardrails_validators(
    model: BaseModel,
) -> Dict[str, ModelField]:
    """Extract all validators for a pydantic BaseModel.

    This function converts each Pydantic validator to a GuardRails validator and adds
    it to the corresponding field in the model. The resulting dictionary maps field
    names to ModelField objects.

    Args:
        model: A pydantic BaseModel.

    Returns:
        A dictionary mapping field names to ModelField objects.
    """

    def process_validators(vals, fld):
        if not vals:
            return

        for val in vals:
            gd_validator = convert_pydantic_validator_to_guardrails_validator(
                model, val
            )
            if "validators" not in fld.field_info.extra:
                fld.field_info.extra["validators"] = []
            fld.field_info.extra["validators"].append(gd_validator)

    model_fields = {}
    for field_name, field in model.__fields__.items():
        field_copy = deepcopy(field)
        process_validators(field.pre_validators, field_copy)
        process_validators(field.post_validators, field_copy)
        model_fields[field_name] = field_copy

    # TODO(shreya): Before merging handle root validators
    return model_fields


def convert_pydantic_model_to_openai_fn(model: BaseModel) -> Dict:
    """Convert a Pydantic BaseModel to an OpenAI function.

    Args:
        model: The Pydantic BaseModel to convert.

    Returns:
        OpenAI function paramters.
    """

    # Convert Pydantic model to JSON schema
    json_schema = model.schema()

    # Create OpenAI function parameters
    fn_params = {
        "name": json_schema["title"],
        "parameters": json_schema,
    }
    if "description" in json_schema and json_schema["description"] is not None:
        fn_params["description"] = json_schema["description"]

    return fn_params<|MERGE_RESOLUTION|>--- conflicted
+++ resolved
@@ -1,7 +1,4 @@
-<<<<<<< HEAD
-=======
 """Utilities for working with Pydantic models."""
->>>>>>> 46c7870b
 import logging
 import warnings
 from collections import defaultdict
